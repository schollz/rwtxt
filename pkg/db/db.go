--- conflicted
+++ resolved
@@ -268,7 +268,6 @@
 	return
 }
 
-<<<<<<< HEAD
 // SaveResizedImage will save a resized image
 func (fs *FileSystem) SaveResizedImage(id string, name string, blob []byte) (err error) {
 	fs.Lock()
@@ -343,7 +342,8 @@
 	err = tx.Commit()
 
 	return
-=======
+}
+
 // ExportPosts will save posts to {{TIMESTAMP}}-posts.gz
 func (fs *FileSystem) ExportPosts() error {
 	domains, err := fs.GetDomains()
@@ -486,7 +486,6 @@
 	}
 
 	return result, nil
->>>>>>> b6e10372
 }
 
 // GetBlob will save a blob
